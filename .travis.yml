--- conflicted
+++ resolved
@@ -27,8 +27,7 @@
     - gfortran
 
 install:
-  - pip install --upgrade pip
-  - python setup.py install
+  - pip install -r requirements.txt
   - pip install -r dev-requirements.txt
 
 before_script:
@@ -39,14 +38,7 @@
 
 # command to run tests
 script:
-<<<<<<< HEAD
-- |
-  set -e
-  PYTHONPATH=. py.test -vv --cov=sheepdog --cov-report xml tests/
-  set +e
-=======
 - py.test -vv --cov=sheepdog --cov-report xml tests/
->>>>>>> 23d5bde5
 
 after_script:
 - python-codacy-coverage -r coverage.xml
