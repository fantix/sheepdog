[uwsgi]
protocol = uwsgi
socket = /var/run/gen3/uwsgi.sock
buffer-size = 32768
chmod-socket = 666
master = true
processes = 2
harakiri-verbose = true
harakiri = 45
http-timeout = 45
socket-timeout = 45
worker-reload-mercy = 45
reload-mercy = 45
mule-reload-mercy = 45
disable-logging = true
wsgi-file=/var/www/sheepdog/wsgi.py
plugins = python
vacuum = true
uid = www-data
gid = www-data
pythonpath = /var/www/sheepdog/
pythonpath = /sheepdog/
<<<<<<< HEAD

# Initialize application in worker processes, not master. This prevents the
# workers from all trying to open the same database connections at startup.
lazy = true
lazy-apps = true
=======
pythonpath = /usr/local/lib/python2.7/dist-packages/
>>>>>>> c6b041af
<|MERGE_RESOLUTION|>--- conflicted
+++ resolved
@@ -20,12 +20,8 @@
 gid = www-data
 pythonpath = /var/www/sheepdog/
 pythonpath = /sheepdog/
-<<<<<<< HEAD
-
+pythonpath = /usr/local/lib/python2.7/dist-packages/
 # Initialize application in worker processes, not master. This prevents the
 # workers from all trying to open the same database connections at startup.
 lazy = true
-lazy-apps = true
-=======
-pythonpath = /usr/local/lib/python2.7/dist-packages/
->>>>>>> c6b041af
+lazy-apps = true