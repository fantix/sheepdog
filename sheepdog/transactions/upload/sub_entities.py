--- conflicted
+++ resolved
@@ -419,11 +419,7 @@
 
     def get_file_from_index_by_uuid(self, uuid):
         """
-<<<<<<< HEAD
         Return the record entity from index client
-=======
-        Return the record entity from 'signpost" (index client)
->>>>>>> b09b243d
 
         NOTE:
         - Should only ever be called for data and metadata files.
